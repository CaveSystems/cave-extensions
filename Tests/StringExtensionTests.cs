using System;
using System.Globalization;
using System.Linq;
using System.Text;
using Cave;
using NUnit.Framework;

namespace Tests
{
    [TestFixture]
    public class StringExtensionTests
    {
        [Test]
        public void UnEscape()
        {
            StringBuilder sb = new StringBuilder();
            for (int i = 0; i < ushort.MaxValue; i++)
            {
                sb.Append(Encoding.Unicode.GetString(BitConverter.GetBytes((ushort)i)));
            }
            var text = sb.ToString();
            var escaped = StringExtensions.Escape(text);
            var unescaped = StringExtensions.Unescape(escaped);
            Assert.AreEqual(text, unescaped);
        }

        [Test]
        public void ToStringParse()
        {
            void Test<T>(T value, CultureInfo culture)
            {
                var s = StringExtensions.ToString(value, culture);
                var test = TypeExtension.ConvertValue(typeof(T), s, culture);
                Assert.AreEqual(value, test);
            }

            Random rnd = new Random();
            var allCultures = CultureInfo.GetCultures(CultureTypes.AllCultures);
            foreach (var culture in allCultures)
            {
                if (culture.IsNeutralCulture) continue;
<<<<<<< HEAD
                float f = (float)rnd.NextDouble();
                var s = StringExtensions.ToString(f, culture);
                var test = TypeExtension.ConvertValue(typeof(float), s, culture);
                Assert.AreEqual(f, test);
=======

                Test((float)rnd.NextDouble(), culture);
                Test(rnd.NextDouble(), culture);
                Test((decimal)rnd.NextDouble(), culture);
                Test((sbyte)rnd.Next(), culture);
                Test((byte)rnd.Next(), culture);
                Test((short)rnd.Next(), culture);
                Test((ushort)rnd.Next(), culture);
                Test(rnd.Next(), culture);
                Test((uint)rnd.Next(), culture);
                Test((long)rnd.Next() * rnd.Next() + rnd.Next(), culture);
                Test((ulong)(rnd.Next() * rnd.Next() + rnd.Next()), culture);
                Test(TimeSpan.FromDays(rnd.NextDouble()), culture);
                Test(DateTime.Now + TimeSpan.FromDays(rnd.NextDouble()), culture);

                Test((float?)rnd.NextDouble(), culture);
                Test((double?)rnd.NextDouble(), culture);
                Test((decimal?)rnd.NextDouble(), culture);
                Test((sbyte?)rnd.Next(), culture);
                Test((byte?)rnd.Next(), culture);
                Test((short?)rnd.Next(), culture);
                Test((ushort?)rnd.Next(), culture);
                Test((int?)rnd.Next(), culture);
                Test((uint?)rnd.Next(), culture);
                Test((long?)((long)rnd.Next() * rnd.Next() + rnd.Next()), culture);
                Test((ulong?)(rnd.Next() * rnd.Next() + rnd.Next()), culture);
                Test((TimeSpan?)TimeSpan.FromDays(rnd.NextDouble()), culture);
                Test((DateTime?)(DateTime.Now + TimeSpan.FromDays(rnd.NextDouble())), culture);

                Test((float?)null, culture);
                Test((double?)null, culture);
                Test((decimal?)null, culture);
                Test((sbyte?)null, culture);
                Test((byte?)null, culture);
                Test((short?)null, culture);
                Test((ushort?)null, culture);
                Test((int?)null, culture);
                Test((uint?)null, culture);
                Test((long?)null, culture);
                Test((ulong?)null, culture);
                Test((TimeSpan?)null, culture);
                Test((DateTime?)null, culture);

                byte[] buf = new byte[50];
                rnd.NextBytes(buf);
                Test(buf, culture);
                var arrayI = new[] { rnd.Next(), rnd.Next() };
                Test(arrayI, culture);
>>>>>>> 36a12f4f
            }
        }

        [Test]
        public void FormatTime()
        {
            void Test(TimeSpan timespan)
            {
                var str1 = StringExtensions.ToString(timespan);
                var check1 = str1.ParseValue<TimeSpan>();
                var str2 = timespan.FormatTime();
                var check2 = str2.ParseValue<TimeSpan>();
                Assert.AreEqual(timespan, check1);
                // 1% precision
                Assert.AreEqual(timespan.Ticks, check2.Ticks, timespan.Ticks / 100 + 1);
            }

            Random rnd = new Random();
            for(int i = 0; i < 1000; i++)
            {
<<<<<<< HEAD
                if (culture.IsNeutralCulture) continue;
                double d = rnd.NextDouble();
                var s = StringExtensions.ToString(d, culture);
                var test = TypeExtension.ConvertValue(typeof(double), s, culture);
                Assert.AreEqual(d, test);
=======
                var timespan = new TimeSpan(rnd.Next());
                Test(timespan);
>>>>>>> 36a12f4f
            }

            Test(TimeSpan.FromMilliseconds(0.00123));
            Test(TimeSpan.FromMilliseconds(0.123));
            Test(TimeSpan.FromMilliseconds(1.234));
            Test(TimeSpan.FromSeconds(1.234));
            Test(TimeSpan.FromMinutes(1.234));
            Test(TimeSpan.FromHours(1.234));
            Test(TimeSpan.FromDays(1.234));
            Test(TimeSpan.FromDays(1000));
            Test(TimeSpan.FromDays(10000));
        }

        [Test]
        public void CamelCaseTest()
        {
            Assert.AreEqual("TestID".SplitCamelCase().Join('|'), new[] { "Test", "ID" }.Join('|'));
            Assert.AreEqual("TestId".SplitCamelCase().Join('|'), new[] { "Test", "Id" }.Join('|'));
            Assert.AreEqual("testID".SplitCamelCase().Join('|'), new[] { "test", "ID" }.Join('|'));
            Assert.AreEqual("testId".SplitCamelCase().Join('|'), new[] { "test", "Id" }.Join('|'));
            Assert.AreEqual("TestId", new[] { "Test", "ID" }.JoinCamelCase());
            Assert.AreEqual("TestId", new[] { "Test", "Id" }.JoinCamelCase());
            Assert.AreEqual("TestId", new[] { "test", "ID" }.JoinCamelCase());
            Assert.AreEqual("TestId", new[] { "test", "Id" }.JoinCamelCase());
            Assert.AreEqual("TestId", new[] { "test", "id" }.JoinCamelCase());
            Assert.AreEqual("TestId", new[] { "teSt", "iD" }.JoinCamelCase());
        }

        [Test]
        public void CamelCaseTest()
        {
            Assert.AreEqual("TestID".SplitCamelCase().Join('|'), new[] { "Test", "ID" }.Join('|'));
            Assert.AreEqual("TestId".SplitCamelCase().Join('|'), new[] { "Test", "Id" }.Join('|'));
            Assert.AreEqual("testID".SplitCamelCase().Join('|'), new[] { "test", "ID" }.Join('|'));
            Assert.AreEqual("testId".SplitCamelCase().Join('|'), new[] { "test", "Id" }.Join('|'));
            Assert.AreEqual("TestId", new[] { "Test", "ID" }.JoinCamelCase());
            Assert.AreEqual("TestId", new[] { "Test", "Id" }.JoinCamelCase());
            Assert.AreEqual("TestId", new[] { "test", "ID" }.JoinCamelCase());
            Assert.AreEqual("TestId", new[] { "test", "Id" }.JoinCamelCase());
            Assert.AreEqual("TestId", new[] { "test", "id" }.JoinCamelCase());
            Assert.AreEqual("TestId", new[] { "teSt", "iD" }.JoinCamelCase());
        }
    }
}<|MERGE_RESOLUTION|>--- conflicted
+++ resolved
@@ -39,12 +39,6 @@
             foreach (var culture in allCultures)
             {
                 if (culture.IsNeutralCulture) continue;
-<<<<<<< HEAD
-                float f = (float)rnd.NextDouble();
-                var s = StringExtensions.ToString(f, culture);
-                var test = TypeExtension.ConvertValue(typeof(float), s, culture);
-                Assert.AreEqual(f, test);
-=======
 
                 Test((float)rnd.NextDouble(), culture);
                 Test(rnd.NextDouble(), culture);
@@ -93,7 +87,6 @@
                 Test(buf, culture);
                 var arrayI = new[] { rnd.Next(), rnd.Next() };
                 Test(arrayI, culture);
->>>>>>> 36a12f4f
             }
         }
 
@@ -114,16 +107,8 @@
             Random rnd = new Random();
             for(int i = 0; i < 1000; i++)
             {
-<<<<<<< HEAD
-                if (culture.IsNeutralCulture) continue;
-                double d = rnd.NextDouble();
-                var s = StringExtensions.ToString(d, culture);
-                var test = TypeExtension.ConvertValue(typeof(double), s, culture);
-                Assert.AreEqual(d, test);
-=======
                 var timespan = new TimeSpan(rnd.Next());
                 Test(timespan);
->>>>>>> 36a12f4f
             }
 
             Test(TimeSpan.FromMilliseconds(0.00123));
@@ -151,20 +136,5 @@
             Assert.AreEqual("TestId", new[] { "test", "id" }.JoinCamelCase());
             Assert.AreEqual("TestId", new[] { "teSt", "iD" }.JoinCamelCase());
         }
-
-        [Test]
-        public void CamelCaseTest()
-        {
-            Assert.AreEqual("TestID".SplitCamelCase().Join('|'), new[] { "Test", "ID" }.Join('|'));
-            Assert.AreEqual("TestId".SplitCamelCase().Join('|'), new[] { "Test", "Id" }.Join('|'));
-            Assert.AreEqual("testID".SplitCamelCase().Join('|'), new[] { "test", "ID" }.Join('|'));
-            Assert.AreEqual("testId".SplitCamelCase().Join('|'), new[] { "test", "Id" }.Join('|'));
-            Assert.AreEqual("TestId", new[] { "Test", "ID" }.JoinCamelCase());
-            Assert.AreEqual("TestId", new[] { "Test", "Id" }.JoinCamelCase());
-            Assert.AreEqual("TestId", new[] { "test", "ID" }.JoinCamelCase());
-            Assert.AreEqual("TestId", new[] { "test", "Id" }.JoinCamelCase());
-            Assert.AreEqual("TestId", new[] { "test", "id" }.JoinCamelCase());
-            Assert.AreEqual("TestId", new[] { "teSt", "iD" }.JoinCamelCase());
-        }
     }
 }